--- conflicted
+++ resolved
@@ -148,12 +148,6 @@
 
     .. attribute:: source_kernels
 
-<<<<<<< HEAD
-        The common source kernels among :attr:`target_kernels`, with all the
-        layer potentials removed.
-
-    .. attribute:: densities
-=======
         a list of :class:`sumpy.kernel.Kernel` instances with only source
         derivatives and no target derivatives. See
         :class:`pytential.symbolic.primitives.IntG` docstring for details.
@@ -164,7 +158,6 @@
         :attr:`source_kernels`. See the :class:`pytential.symbolic.primitives.IntG`
         docstring for details.
 
->>>>>>> a9b4ed67
     .. attribute:: source
 
     .. attribute:: priority
@@ -215,20 +208,11 @@
             else:
                 raise ValueError(f"unrecognized limit value: {o.qbx_forced_limit}")
 
-<<<<<<< HEAD
-            source_kernels_strs = [
-                f"density{i} * {source_kernel}" for i, source_kernel in
-                enumerate(self.source_kernels)
-            ]
-            source_kernels_str = " + ".join(source_kernels_strs)
-            target_kernel = self.target_kernels[o.kernel_index]
-=======
             source_kernels_str = " + ".join([
                 f"density{i} * {source_kernel}" for i, source_kernel in
                 enumerate(self.source_kernels)
             ])
             target_kernel = self.target_kernels[o.target_kernel_index]
->>>>>>> a9b4ed67
             target_kernel_str = str(target_kernel)
             base_kernel_str = str(target_kernel.get_base_kernel())
             kernel_str = target_kernel_str.replace(base_kernel_str,
@@ -608,22 +592,13 @@
             # make sure operator assignments stand alone and don't get muddled
             # up in vector arithmetic
             density_vars = [self.assign_to_new_var(self.rec(density)) for
-<<<<<<< HEAD
-                density in expr.densities]
-=======
                 density in densities]
->>>>>>> a9b4ed67
 
             group = self.group_to_operators[self.op_group_features(expr)]
             names = [self.get_var_name() for op in group]
 
             sorted_ops = sorted(group, key=lambda op: repr(op.target_kernel))
             target_kernels = [op.target_kernel for op in sorted_ops]
-<<<<<<< HEAD
-            from pytools import single_valued
-            source_kernels = single_valued(op.source_kernels for op in sorted_ops)
-=======
->>>>>>> a9b4ed67
 
             target_kernel_to_index = \
                 {kernel: i for i, kernel in enumerate(target_kernels)}
@@ -636,16 +611,6 @@
                     for arg_name, arg_val in expr.kernel_arguments.items()}
 
             outputs = [
-<<<<<<< HEAD
-                    PotentialOutput(
-                        name=name,
-                        kernel_index=target_kernel_to_index[op.target_kernel],
-                        target_name=op.target,
-                        qbx_forced_limit=op.qbx_forced_limit,
-                        )
-                    for name, op in zip(names, group)
-                    ]
-=======
                 PotentialOutput(
                     name=name,
                     target_kernel_index=target_kernel_to_index[op.target_kernel],
@@ -654,7 +619,6 @@
                     )
                 for name, op in zip(names, group)
                 ]
->>>>>>> a9b4ed67
 
             self.code.append(
                     ComputePotentialInstruction(

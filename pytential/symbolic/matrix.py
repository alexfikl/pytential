--- conflicted
+++ resolved
@@ -377,15 +377,8 @@
 
             actx = self.array_context
             kernel_args = _get_layer_potential_args(self, expr)
-<<<<<<< HEAD
-
-            from sumpy.expansion.local import LineTaylorLocalExpansion
-            local_expn = LineTaylorLocalExpansion(
-                expr.target_kernel.get_base_kernel(), lpot_source.qbx_order)
-=======
             local_expn = lpot_source.get_expansion_for_qbx_direct_eval(
                     kernel.get_base_kernel(), (expr.target_kernel,))
->>>>>>> a9b4ed67
 
             from sumpy.qbx import LayerPotentialMatrixGenerator
             mat_gen = LayerPotentialMatrixGenerator(actx.context,
@@ -460,12 +453,13 @@
                     expr, include_args=kernel_args)
             if self.exclude_self:
                 kernel_args["target_to_source"] = actx.from_numpy(
-<<<<<<< HEAD
-                        np.arange(0, target_discr.ndofs, dtype=np.int)
+                        np.arange(0, target_discr.ndofs, dtype=np.int64)
                         )
 
             from sumpy.p2p import P2PMatrixGenerator
-            mat_gen = P2PMatrixGenerator(actx.context, (kernel,),
+            mat_gen = P2PMatrixGenerator(actx.context,
+                    source_kernels=(kernel,),
+                    target_kernels=(expr.target_kernel,),
                     exclude_self=self.exclude_self)
 
             from meshmode.dof_array import flatten, thaw
@@ -476,25 +470,6 @@
 
             result += actx.to_numpy(mat).dot(rec_density)
 
-=======
-                        np.arange(0, target_discr.ndofs, dtype=np.int64)
-                        )
-
-            from sumpy.p2p import P2PMatrixGenerator
-            mat_gen = P2PMatrixGenerator(actx.context,
-                    source_kernels=(kernel,),
-                    target_kernels=(expr.target_kernel,),
-                    exclude_self=self.exclude_self)
-
-            from meshmode.dof_array import flatten, thaw
-            _, (mat,) = mat_gen(actx.queue,
-                    targets=flatten(thaw(actx, target_discr.nodes())),
-                    sources=flatten(thaw(actx, source_discr.nodes())),
-                    **kernel_args)
-
-            result += actx.to_numpy(mat).dot(rec_density)
-
->>>>>>> a9b4ed67
         return result
 
 # }}}
@@ -538,15 +513,8 @@
 
             actx = self.array_context
             kernel_args = _get_layer_potential_args(self._mat_mapper, expr)
-<<<<<<< HEAD
-
-            from sumpy.expansion.local import LineTaylorLocalExpansion
-            local_expn = LineTaylorLocalExpansion(
-                expr.target_kernel.get_base_kernel(), lpot_source.qbx_order)
-=======
             local_expn = lpot_source.get_expansion_for_qbx_direct_eval(
                     kernel.get_base_kernel(), (expr.target_kernel,))
->>>>>>> a9b4ed67
 
             from sumpy.qbx import LayerPotentialMatrixBlockGenerator
             mat_gen = LayerPotentialMatrixBlockGenerator(actx.context, local_expn,
@@ -624,11 +592,7 @@
                     expr, include_args=kernel_args)
             if self.exclude_self:
                 kernel_args["target_to_source"] = actx.from_numpy(
-<<<<<<< HEAD
-                        np.arange(0, target_discr.ndofs, dtype=np.int)
-=======
                         np.arange(0, target_discr.ndofs, dtype=np.int64)
->>>>>>> a9b4ed67
                         )
 
             from sumpy.p2p import P2PMatrixBlockGenerator

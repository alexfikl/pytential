--- conflicted
+++ resolved
@@ -151,24 +151,8 @@
 
         for comp in range(self.dim):
             for i in range(self.dim):
-<<<<<<< HEAD
-                var_ctr = base_count.copy()
-                var_ctr[i] += 1
-                ctr_key = tuple(var_ctr)
-
-                if i < 1:
-                    sym_expr[comp] = sym.S(
-                                     self.kernel_dict[ctr_key], density_vec_sym[i],
-                                     qbx_forced_limit=qbx_forced_limit, mu=mu_sym)
-
-                else:
-                    sym_expr[comp] = sym_expr[comp] + sym.S(
-                                     self.kernel_dict[ctr_key], density_vec_sym[i],
-                                     qbx_forced_limit=qbx_forced_limit, mu=mu_sym)
-=======
                 sym_expr[comp] += self.get_int_g((comp, i),
                         density_vec_sym[i], mu_sym, qbx_forced_limit, deriv_dirs=[])
->>>>>>> 44d29beb
 
         return sym_expr
 
@@ -208,30 +192,9 @@
 
         for comp in range(self.dim):
             for i in range(self.dim):
-<<<<<<< HEAD
-                var_ctr = base_count.copy()
-                var_ctr[i] += 1
-                ctr_key = tuple(var_ctr)
-
-                if i < 1:
-                    sym_expr[comp] = DerivativeTaker(deriv_dir).map_int_g(
-                                         sym.S(self.kernel_dict[ctr_key],
-                                             density_vec_sym[i],
-                                             qbx_forced_limit=qbx_forced_limit,
-                                             mu=mu_sym))
-
-                else:
-                    sym_expr[comp] = sym_expr[comp] + DerivativeTaker(
-                                         deriv_dir).map_int_g(
-                                             sym.S(self.kernel_dict[ctr_key],
-                                             density_vec_sym[i],
-                                             qbx_forced_limit=qbx_forced_limit,
-                                             mu=mu_sym))
-=======
                 sym_expr[comp] += self.get_int_g((comp, i),
                         density_vec_sym[i], mu_sym, qbx_forced_limit,
                         deriv_dirs=[deriv_dir])
->>>>>>> 44d29beb
 
         return sym_expr
 
@@ -269,39 +232,12 @@
                                          use_biharmonic=self.use_biharmonic)
 
         for comp in range(self.dim):
-<<<<<<< HEAD
-
-            # Start variable count for kernel with 1 for the requested result
-            #   component
-            base_count = np.zeros(self.dim, dtype=np.int)
-            base_count[comp] += 1
-
-            for i, j in itertools.product(range(self.dim), range(self.dim)):
-                var_ctr = base_count.copy()
-                var_ctr[i] += 1
-                var_ctr[j] += 1
-                ctr_key = tuple(var_ctr)
-
-                if i + j < 1:
-                    sym_expr[comp] = dir_vec_sym[i] * sym.S(
-                                     stresslet_obj.kernel_dict[ctr_key],
-                                     density_vec_sym[j],
-                                     qbx_forced_limit=qbx_forced_limit, mu=mu_sym)
-
-                else:
-                    sym_expr[comp] = sym_expr[comp] + dir_vec_sym[i] * sym.S(
-                                                stresslet_obj.kernel_dict[ctr_key],
-                                                density_vec_sym[j],
-                                                qbx_forced_limit=qbx_forced_limit,
-                                                mu=mu_sym)
-=======
             for i in range(self.dim):
                 for j in range(self.dim):
                     sym_expr[comp] += dir_vec_sym[i] * \
                         stresslet_obj.get_int_g((comp, i, j),
                         density_vec_sym[j],
                         mu_sym, qbx_forced_limit, deriv_dirs=[])
->>>>>>> 44d29beb
 
         return sym_expr
 
@@ -386,38 +322,11 @@
         sym_expr = np.zeros((self.dim,), dtype=object)
 
         for comp in range(self.dim):
-<<<<<<< HEAD
-
-            # Start variable count for kernel with 1 for the requested result
-            #   component
-            base_count = np.zeros(self.dim, dtype=np.int)
-            base_count[comp] += 1
-
-            for i, j in itertools.product(range(self.dim), range(self.dim)):
-                var_ctr = base_count.copy()
-                var_ctr[i] += 1
-                var_ctr[j] += 1
-                ctr_key = tuple(var_ctr)
-
-                if i + j < 1:
-                    sym_expr[comp] = sym.S(
-                                     self.kernel_dict[ctr_key],
-                                     dir_vec_sym[i] * density_vec_sym[j],
-                                     qbx_forced_limit=qbx_forced_limit, mu=mu_sym)
-
-                else:
-                    sym_expr[comp] = sym_expr[comp] + sym.S(
-                                                self.kernel_dict[ctr_key],
-                                                dir_vec_sym[i] * density_vec_sym[j],
-                                                qbx_forced_limit=qbx_forced_limit,
-                                                mu=mu_sym)
-=======
             for i in range(self.dim):
                 for j in range(self.dim):
                     sym_expr[comp] += self.get_int_g((comp, i, j),
                         dir_vec_sym[i] * density_vec_sym[j],
                         mu_sym, qbx_forced_limit, deriv_dirs=[])
->>>>>>> 44d29beb
 
         return sym_expr
 
@@ -463,39 +372,11 @@
         sym_expr = np.zeros((self.dim,), dtype=object)
 
         for comp in range(self.dim):
-<<<<<<< HEAD
-
-            # Start variable count for kernel with 1 for the requested result
-            #   component
-            base_count = np.zeros(self.dim, dtype=np.int)
-            base_count[comp] += 1
-
-            for i, j in itertools.product(range(self.dim), range(self.dim)):
-                var_ctr = base_count.copy()
-                var_ctr[i] += 1
-                var_ctr[j] += 1
-                ctr_key = tuple(var_ctr)
-
-                if i + j < 1:
-                    sym_expr[comp] = DerivativeTaker(deriv_dir).map_int_g(
-                                     sym.S(self.kernel_dict[ctr_key],
-                                     dir_vec_sym[i] * density_vec_sym[j],
-                                     qbx_forced_limit=qbx_forced_limit, mu=mu_sym))
-
-                else:
-                    sym_expr[comp] = sym_expr[comp] + DerivativeTaker(
-                                        deriv_dir).map_int_g(
-                                        sym.S(self.kernel_dict[ctr_key],
-                                        dir_vec_sym[i] * density_vec_sym[j],
-                                        qbx_forced_limit=qbx_forced_limit,
-                                        mu=mu_sym))
-=======
             for i in range(self.dim):
                 for j in range(self.dim):
                     sym_expr[comp] += self.get_int_g((comp, i, j),
                         dir_vec_sym[i] * density_vec_sym[j],
                         mu_sym, qbx_forced_limit, deriv_dirs=[deriv_dir])
->>>>>>> 44d29beb
 
         return sym_expr
 

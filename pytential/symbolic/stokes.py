__copyright__ = "Copyright (C) 2017 Natalie Beams"

__license__ = """
Permission is hereby granted, free of charge, to any person obtaining a copy
of this software and associated documentation files (the "Software"), to deal
in the Software without restriction, including without limitation the rights
to use, copy, modify, merge, publish, distribute, sublicense, and/or sell
copies of the Software, and to permit persons to whom the Software is
furnished to do so, subject to the following conditions:

The above copyright notice and this permission notice shall be included in
all copies or substantial portions of the Software.

THE SOFTWARE IS PROVIDED "AS IS", WITHOUT WARRANTY OF ANY KIND, EXPRESS OR
IMPLIED, INCLUDING BUT NOT LIMITED TO THE WARRANTIES OF MERCHANTABILITY,
FITNESS FOR A PARTICULAR PURPOSE AND NONINFRINGEMENT. IN NO EVENT SHALL THE
AUTHORS OR COPYRIGHT HOLDERS BE LIABLE FOR ANY CLAIM, DAMAGES OR OTHER
LIABILITY, WHETHER IN AN ACTION OF CONTRACT, TORT OR OTHERWISE, ARISING FROM,
OUT OF OR IN CONNECTION WITH THE SOFTWARE OR THE USE OR OTHER DEALINGS IN
THE SOFTWARE.
"""

import numpy as np

from pytential import sym
from sumpy.kernel import (StokesletKernel, StressletKernel, LaplaceKernel,
    AxisTargetDerivative, AxisSourceDerivative, BiharmonicKernel)

__doc__ = """
.. autoclass:: StokesletWrapper
.. autoclass:: StressletWrapper

.. autoclass:: StokesOperator
.. autoclass:: HsiaoKressExteriorStokesOperator
.. autoclass:: HebekerExteriorStokesOperator
"""


# {{{ StokesletWrapper

<<<<<<< HEAD
class StokesletWrapperMixin:
    """A base class for StokesletWrapper and StressletWrapper

    """
    def get_int_g(self, idx, density, mu_sym, qbx_forced_limit,
            deriv_dirs):

        """
        Returns the Integral of the Stokeslet/Stresslet kernel given by `idx`
        and its derivatives. If `use_biharmonic` is set, Biharmonic Kernel
        and its derivatives will be used instead of Stokeslet/Stresslet
        """

        def create_int_g(knl, deriv_dirs, **kwargs):
            for deriv_dir in deriv_dirs:
                if self.use_source:
                    knl = AxisSourceDerivative(deriv_dir, knl)
                else:
                    knl = AxisTargetDerivative(deriv_dir, knl)

            res = sym.S(knl, density,
                    qbx_forced_limit=qbx_forced_limit, **kwargs)
            if self.use_source:
                return res*(-1)**len(deriv_dirs)
            else:
                return res

        def merge_int_gs(*int_gs):
            int_gs = list(int_gs)
            result = int_gs[0]
            for int_g in int_gs[1:]:
                result = result.copy(
                    densities=result.densities + int_g.densities,
                    source_kernels=result.source_kernels + int_g.source_kernels
                )
            return result

        if not self.use_biharmonic:
            knl = self.kernel_dict[idx]
            return create_int_g(knl, deriv_dirs, mu=mu_sym)

        deriv_relation = self.deriv_relation_dict[idx]
        from pytential.symbolic.primitives import as_dofdesc, DEFAULT_SOURCE
        const = deriv_relation[0]
        const *= sym.integral(self.dim, self.dim-1, density,
                              dofdesc=as_dofdesc(DEFAULT_SOURCE))

        result = const
        for mi, coeff in deriv_relation[1]:
            new_deriv_dirs = list(deriv_dirs)
            for idx, val in enumerate(mi):
                new_deriv_dirs.extend([idx]*val)
            result += create_int_g(self.base_kernel, new_deriv_dirs) * coeff

        return result


class StokesletWrapper(StokesletWrapperMixin):
    """ Wrapper class for the Stokeslet kernel.
=======
class StokesletWrapper:
    """Wrapper class for the :class:`~sumpy.kernel.StokesletKernel` kernel.
>>>>>>> 0b0df4c9

    This class is meant to shield the user from the messiness of writing
    out every term in the expansion of the double-indexed Stokeslet kernel
    applied to the density vector.  The object is created
    to do some of the set-up and bookkeeping once, rather than every
    time we want to create a symbolic expression based on the kernel -- say,
    once when we solve for the density, and once when we want a symbolic
    representation for the solution, for example.

    The :meth:`apply` function returns the integral expressions needed for
    the vector velocity resulting from convolution with the vector density,
    and is meant to work similarly to calling
    :func:`~pytential.symbolic.primitives.S` (which is
    :class:`~pytential.symbolic.primitives.IntG`).

    Similar functions are available for other useful things related to
    the flow: :meth:`apply_pressure`, :meth:`apply_derivative` (target derivative),
    :meth:`apply_stress` (applies symmetric viscous stress tensor in
    the requested direction).

    .. attribute:: kernel_dict

        The dictionary allows us to exploit symmetry -- that
        :math:`S_{01}` is identical to :math:`S_{10}` -- and avoid creating
        multiple expansions for the same kernel in a different ordering.

    .. automethod:: __init__
    .. automethod:: apply
    .. automethod:: apply_pressure
    .. automethod:: apply_derivative
    .. automethod:: apply_stress
    """

<<<<<<< HEAD
    def __init__(self, dim=None, use_biharmonic=True, use_source=True):
        self.use_biharmonic = use_biharmonic
        self.dim = dim
        if not (dim == 3 or dim == 2):
=======
    def __init__(self, dim=None):
        self.dim = dim

        if dim == 2:
            self.kernel_dict = {
                        (2, 0): StokesletKernel(dim=2, icomp=0, jcomp=0),
                        (1, 1): StokesletKernel(dim=2, icomp=0, jcomp=1),
                        (0, 2): StokesletKernel(dim=2, icomp=1, jcomp=1)
                               }

        elif dim == 3:
            self.kernel_dict = {
                        (2, 0, 0): StokesletKernel(dim=3, icomp=0, jcomp=0),
                        (1, 1, 0): StokesletKernel(dim=3, icomp=0, jcomp=1),
                        (1, 0, 1): StokesletKernel(dim=3, icomp=0, jcomp=2),
                        (0, 2, 0): StokesletKernel(dim=3, icomp=1, jcomp=1),
                        (0, 1, 1): StokesletKernel(dim=3, icomp=1, jcomp=2),
                        (0, 0, 2): StokesletKernel(dim=3, icomp=2, jcomp=2)
                               }

        else:
>>>>>>> 0b0df4c9
            raise ValueError("unsupported dimension given to StokesletWrapper")

        self.kernel_dict = {}

        self.base_kernel = BiharmonicKernel(dim=dim)
        self.use_source = use_source

        for i in range(dim):
            for j in range(i, dim):
                self.kernel_dict[(i, j)] = StokesletKernel(dim=dim, icomp=i,
                                                           jcomp=j)

        for i in range(dim):
            for j in range(i):
                self.kernel_dict[(i, j)] = self.kernel_dict[(j, i)]

        if self.use_biharmonic:
            from pytential.symbolic.pde.system_utils import get_deriv_relation
            results = get_deriv_relation(list(self.kernel_dict.values()),
                                         self.base_kernel, tol=1e-10, order=2)
            self.deriv_relation_dict = {}
            for deriv_eq, (idx, knl) in zip(results, self.kernel_dict.items()):
                self.deriv_relation_dict[idx] = deriv_eq

    def apply(self, density_vec_sym, mu_sym, qbx_forced_limit):
        """Symbolic expressions for integrating Stokeslet kernel.

        Returns an object array of symbolic expressions for the vector
        resulting from integrating the dyadic Stokeslet kernel with
        variable *density_vec_sym*.

        :arg density_vec_sym: a symbolic vector variable for the density vector.
        :arg mu_sym: a symbolic variable for the viscosity.
        :arg qbx_forced_limit: the *qbx_forced_limit* argument to be passed on
            to :class:`~pytential.symbolic.primitives.IntG`.
        """

        sym_expr = np.zeros((self.dim,), dtype=object)

        for comp in range(self.dim):
            for i in range(self.dim):
                sym_expr[comp] += self.get_int_g((comp, i),
                        density_vec_sym[i], mu_sym, qbx_forced_limit, deriv_dirs=[])

        return sym_expr

    def apply_pressure(self, density_vec_sym, mu_sym, qbx_forced_limit):
        """Symbolic expression for pressure field associated with the Stokeslet."""

        from pytential.symbolic.mappers import DerivativeTaker
        kernel = LaplaceKernel(dim=self.dim)
        sym_expr = 0

        for i in range(self.dim):
            sym_expr += (DerivativeTaker(i).map_int_g(
                         sym.S(kernel, density_vec_sym[i],
                         qbx_forced_limit=qbx_forced_limit)))

        return sym_expr

    def apply_derivative(self, deriv_dir, density_vec_sym,
                             mu_sym, qbx_forced_limit):
        """Symbolic derivative of velocity from Stokeslet.

        Returns an object array of symbolic expressions for the vector
        resulting from integrating the *deriv_dir* target derivative of the
        dyadic Stokeslet kernel with variable *density_vec_sym*.

        :arg deriv_dir: integer denoting the axis direction for the derivative.
        :arg density_vec_sym: a symbolic vector variable for the density vector.
        :arg mu_sym: a symbolic variable for the viscosity.
        :arg qbx_forced_limit: the *qbx_forced_limit* argument to be passed on
            to :class:`~pytential.symbolic.primitives.IntG`.
        """

        sym_expr = self.apply(density_vec_sym, mu_sym, qbx_forced_limit)

        for comp in range(self.dim):
            for i in range(self.dim):
                sym_expr[comp] += self.get_int_g((comp, i),
                        density_vec_sym[i], mu_sym, qbx_forced_limit,
                        deriv_dirs=[deriv_dir])

        return sym_expr

    def apply_stress(self, density_vec_sym, dir_vec_sym,
                        mu_sym, qbx_forced_limit):
        r"""Symbolic expression for viscous stress applied to a direction.

        Returns a vector of symbolic expressions for the force resulting
        from the viscous stress

        .. math::

            -p \delta_{ij} + \mu (\nabla_i u_j + \nabla_j u_i)

        applied in the direction of *dir_vec_sym*.

        Note that this computation is very similar to computing
        a double-layer potential with the Stresslet kernel in
        :class:`StressletWrapper`. The difference is that here the direction
        vector is applied at the target points, while in the Stresslet the
        direction is applied at the source points.

        :arg density_vec_sym: a symbolic vector variable for the density vector.
        :arg dir_vec_sym: a symbolic vector for the application direction.
        :arg mu_sym: a symbolic variable for the viscosity.
        :arg qbx_forced_limit: the *qbx_forced_limit* argument to be passed on
            to :class:`~pytential.symbolic.primitives.IntG`.
        """

        sym_expr = np.zeros((self.dim,), dtype=object)
        stresslet_obj = StressletWrapper(dim=self.dim,
                                         use_biharmonic=self.use_biharmonic)

        for comp in range(self.dim):
            for i in range(self.dim):
                for j in range(self.dim):
                    sym_expr[comp] += dir_vec_sym[i] * \
                        stresslet_obj.get_int_g((comp, i, j),
                        density_vec_sym[j],
                        mu_sym, qbx_forced_limit, deriv_dirs=[])

        return sym_expr

# }}}


# {{{ StressletWrapper

<<<<<<< HEAD
class StressletWrapper(StokesletWrapperMixin):
    """ Wrapper class for the Stresslet kernel.
=======
class StressletWrapper:
    """Wrapper class for the :class:`~sumpy.kernel.StressletKernel` kernel.
>>>>>>> 0b0df4c9

    This class is meant to shield the user from the messiness of writing
    out every term in the expansion of the triple-indexed Stresslet
    kernel applied to both a normal vector and the density vector.
    The object is created to do some of the set-up and bookkeeping once,
    rather than every time we want to create a symbolic expression based
    on the kernel -- say, once when we solve for the density, and once when
    we want a symbolic representation for the solution, for example.

    The :meth:`apply` function returns the integral expressions needed for
    convolving the kernel with a vector density, and is meant to work
    similarly to :func:`~pytential.symbolic.primitives.S` (which is
    :class:`~pytential.symbolic.primitives.IntG`).

    Similar functions are available for other useful things related to
    the flow: :meth:`apply_pressure`, :meth:`apply_derivative` (target derivative),
    :meth:`apply_stress` (applies symmetric viscous stress tensor in
    the requested direction).

    .. attribute:: kernel_dict

        The dictionary allows us to exploit symmetry -- that
        :math:`T_{012}` is identical to :math:`T_{120}` -- and avoid creating
        multiple expansions for the same kernel in a different ordering.

    .. automethod:: __init__
    .. automethod:: apply
    .. automethod:: apply_pressure
    .. automethod:: apply_derivative
    .. automethod:: apply_stress
    """

<<<<<<< HEAD
    def __init__(self, dim=None, use_biharmonic=True, use_source=True):
        self.use_biharmonic = use_biharmonic
        self.dim = dim
        if not (dim == 3 or dim == 2):
            raise ValueError("unsupported dimension given to StokesletWrapper")

        self.kernel_dict = {}

        self.base_kernel = BiharmonicKernel(dim=dim)
        self.use_source = use_source

        for i in range(dim):
            for j in range(i, dim):
                for k in range(j, dim):
                    self.kernel_dict[(i, j, k)] = StressletKernel(dim=dim, icomp=i,
                                                               jcomp=j, kcomp=k)

        for i in range(dim):
            for j in range(dim):
                for k in range(dim):
                    if (i, j, k) in self.kernel_dict:
                        continue
                    s = tuple(sorted([i, j, k]))
                    self.kernel_dict[(i, j, k)] = self.kernel_dict[s]

        if self.use_biharmonic:
            from pytential.symbolic.pde.system_utils import get_deriv_relation
            results = get_deriv_relation(list(self.kernel_dict.values()),
                                         self.base_kernel, tol=1e-10, order=3)
            self.deriv_relation_dict = {}
            for deriv_eq, (idx, knl) in zip(results, self.kernel_dict.items()):
                self.deriv_relation_dict[idx] = deriv_eq
=======
    def __init__(self, dim=None):
        self.dim = dim

        if dim == 2:
            self.kernel_dict = {
                (3, 0): StressletKernel(dim=2, icomp=0, jcomp=0, kcomp=0),
                (2, 1): StressletKernel(dim=2, icomp=0, jcomp=0, kcomp=1),
                (1, 2): StressletKernel(dim=2, icomp=0, jcomp=1, kcomp=1),
                (0, 3): StressletKernel(dim=2, icomp=1, jcomp=1, kcomp=1)
                               }

        elif dim == 3:
            self.kernel_dict = {
                (3, 0, 0): StressletKernel(dim=3, icomp=0, jcomp=0, kcomp=0),
                (2, 1, 0): StressletKernel(dim=3, icomp=0, jcomp=0, kcomp=1),
                (2, 0, 1): StressletKernel(dim=3, icomp=0, jcomp=0, kcomp=2),
                (1, 2, 0): StressletKernel(dim=3, icomp=0, jcomp=1, kcomp=1),
                (1, 1, 1): StressletKernel(dim=3, icomp=0, jcomp=1, kcomp=2),
                (1, 0, 2): StressletKernel(dim=3, icomp=0, jcomp=2, kcomp=2),
                (0, 3, 0): StressletKernel(dim=3, icomp=1, jcomp=1, kcomp=1),
                (0, 2, 1): StressletKernel(dim=3, icomp=1, jcomp=1, kcomp=2),
                (0, 1, 2): StressletKernel(dim=3, icomp=1, jcomp=2, kcomp=2),
                (0, 0, 3): StressletKernel(dim=3, icomp=2, jcomp=2, kcomp=2)
                               }

        else:
            raise ValueError("unsupported dimension given to StressletWrapper")
>>>>>>> 0b0df4c9

    def apply(self, density_vec_sym, dir_vec_sym, mu_sym, qbx_forced_limit):
        """Symbolic expressions for integrating Stresslet kernel.

        Returns an object array of symbolic expressions for the vector
        resulting from integrating the dyadic Stresslet kernel with
        variable *density_vec_sym* and source direction vectors *dir_vec_sym*.

        :arg density_vec_sym: a symbolic vector variable for the density vector.
        :arg dir_vec_sym: a symbolic vector variable for the direction vector.
        :arg mu_sym: a symbolic variable for the viscosity.
        :arg qbx_forced_limit: the *qbx_forced_limit* argument to be passed on
            to :class:`~pytential.symbolic.primitives.IntG`.
        """

        sym_expr = np.zeros((self.dim,), dtype=object)

        for comp in range(self.dim):
            for i in range(self.dim):
                for j in range(self.dim):
                    sym_expr[comp] += self.get_int_g((comp, i, j),
                        dir_vec_sym[i] * density_vec_sym[j],
                        mu_sym, qbx_forced_limit, deriv_dirs=[])

        return sym_expr

    def apply_pressure(self, density_vec_sym, dir_vec_sym, mu_sym, qbx_forced_limit):
        """Symbolic expression for pressure field associated with the Stresslet."""

        import itertools
        from pytential.symbolic.mappers import DerivativeTaker
        kernel = LaplaceKernel(dim=self.dim)

        factor = (2. * mu_sym)

        sym_expr = 0

        for i, j in itertools.product(range(self.dim), range(self.dim)):
            sym_expr += factor * DerivativeTaker(i).map_int_g(
                                   DerivativeTaker(j).map_int_g(
                                       sym.S(kernel,
                                             density_vec_sym[i] * dir_vec_sym[j],
                                             qbx_forced_limit=qbx_forced_limit)))

        return sym_expr

    def apply_derivative(self, deriv_dir, density_vec_sym, dir_vec_sym,
                             mu_sym, qbx_forced_limit):
        """Symbolic derivative of velocity from stresslet.

        Returns an object array of symbolic expressions for the vector
        resulting from integrating the *deriv_dir* target derivative of the
        dyadic Stresslet kernel with variable *density_vec_sym* and source
        direction vectors *dir_vec_sym*.

        :arg deriv_dir: integer denoting the axis direction for the derivative.
        :arg density_vec_sym: a symbolic vector variable for the density vector.
        :arg dir_vec_sym: a symbolic vector variable for the normal direction.
        :arg mu_sym: a symbolic variable for the viscosity.
        :arg qbx_forced_limit: the *qbx_forced_limit* argument to be passed on
            to :class:`~pytential.symbolic.primitives.IntG`.
        """

        sym_expr = np.zeros((self.dim,), dtype=object)

        for comp in range(self.dim):
            for i in range(self.dim):
                for j in range(self.dim):
                    sym_expr[comp] += self.get_int_g((comp, i, j),
                        dir_vec_sym[i] * density_vec_sym[j],
                        mu_sym, qbx_forced_limit, deriv_dirs=[deriv_dir])

        return sym_expr

    def apply_stress(self, density_vec_sym, normal_vec_sym, dir_vec_sym,
                        mu_sym, qbx_forced_limit):
        r"""Symbolic expression for viscous stress applied to a direction.

        Returns a vector of symbolic expressions for the force resulting
        from the viscous stress

        .. math::

            -p \delta_{ij} + \mu (\nabla_i u_j + \nabla_j u_i)

        applied in the direction of *dir_vec_sym*.

        :arg density_vec_sym: a symbolic vector variable for the density vector.
        :arg normal_vec_sym: a symbolic vector variable for the normal vectors
            (outward facing normals at source locations).
        :arg dir_vec_sym: a symbolic vector for the application direction.
        :arg mu_sym: a symbolic variable for the viscosity.
        :arg qbx_forced_limit: the *qbx_forced_limit* argument to be passed on
            to :class:`~pytential.symbolic.primitives.IntG`.
        """

        sym_expr = np.empty((self.dim,), dtype=object)

        # Build velocity derivative matrix
        sym_grad_matrix = np.empty((self.dim, self.dim), dtype=object)
        for i in range(self.dim):
            sym_grad_matrix[:, i] = self.apply_derivative(i, density_vec_sym,
                                     normal_vec_sym, mu_sym, qbx_forced_limit)

        for comp in range(self.dim):

            # First, add the pressure term:
            sym_expr[comp] = - dir_vec_sym[comp] * self.apply_pressure(
                                            density_vec_sym, normal_vec_sym,
                                            mu_sym, qbx_forced_limit)

            # Now add the velocity derivative components
            for j in range(self.dim):
                sym_expr[comp] = sym_expr[comp] + (
                                    dir_vec_sym[j] * mu_sym * (
                                        sym_grad_matrix[comp][j]
                                        + sym_grad_matrix[j][comp])
                                        )

        return sym_expr

# }}}


# {{{ base Stokes operator

class StokesOperator:
    """
    .. attribute:: ambient_dim
    .. attribute:: side

    .. automethod:: __init__
    .. automethod:: get_density_var
    .. automethod:: prepare_rhs
    .. automethod:: operator

    .. automethod:: velocity
    .. automethod:: pressure
    """

    def __init__(self, ambient_dim, side):
        """
        :arg ambient_dim: dimension of the ambient space.
        :arg side: :math:`+1` for exterior or :math:`-1` for interior.
        """

        if side not in [+1, -1]:
            raise ValueError(f"invalid evaluation side: {side}")

        self.ambient_dim = ambient_dim
        self.side = side

        self.stresslet = StressletWrapper(dim=self.ambient_dim)
        self.stokeslet = StokesletWrapper(dim=self.ambient_dim)

    @property
    def dim(self):
        return self.ambient_dim - 1

    def get_density_var(self, name="sigma"):
        """
        :returns: a symbolic vector corresponding to the density.
        """
        return sym.make_sym_vector(name, self.ambient_dim)

    def prepare_rhs(self, b, *, mu):
        """
        :returns: a (potentially) modified right-hand side *b* that matches
            requirements of the representation.
        """
        return b

    def operator(self, sigma):
        """
        :returns: the integral operator that should be solved to obtain the
            density *sigma*.
        """
        raise NotImplementedError

    def velocity(self, sigma, *, normal, mu, qbx_forced_limit=None):
        """
        :returns: a representation of the velocity field in the Stokes flow.
        """
        raise NotImplementedError

    def pressure(self, sigma, *, normal, mu, qbx_forced_limit=None):
        """
        :returns: a representation of the pressure in the Stokes flow.
        """
        raise NotImplementedError

# }}}


# {{{ exterior Stokes flow

class HsiaoKressExteriorStokesOperator(StokesOperator):
    """Representation for 2D Stokes Flow based on [HsiaoKress1985]_.

    Inherits from :class:`StokesOperator`.

    .. [HsiaoKress1985] G. C. Hsiao and R. Kress, *On an Integral Equation for
        the Two-Dimensional Exterior Stokes Problem*,
        Applied Numerical Mathematics, Vol. 1, 1985,
        `DOI <https://doi.org/10.1016/0168-9274(85)90029-7>`__.

    .. automethod:: __init__
    """

    def __init__(self, *, omega, alpha=None, eta=None):
        r"""
        :arg omega: farfield behaviour of the velocity field, as defined
            by :math:`A` in [HsiaoKress1985]_ Equation 2.3.
        :arg alpha: real parameter :math:`\alpha > 0`.
        :arg eta: real parameter :math:`\eta > 0`. Choosing this parameter well
            can have a non-trivial effect on the conditioning.
        """
        super().__init__(ambient_dim=2, side=+1)

        # NOTE: in [hsiao-kress], there is an analysis on a circle, which
        # recommends values in
        #   1/2 <= alpha <= 2 and max(1/alpha, 1) <= eta <= min(2, 2/alpha)
        # so we choose alpha = eta = 1, which seems to be in line with some
        # of the presented numerical results too.

        if alpha is None:
            alpha = 1.0

        if eta is None:
            eta = 1.0

        self.omega = omega
        self.alpha = alpha
        self.eta = eta

    def _farfield(self, mu, qbx_forced_limit):
        length = sym.integral(self.ambient_dim, self.dim, 1)
        return self.stokeslet.apply(
                -self.omega / length,
                mu,
                qbx_forced_limit=qbx_forced_limit)

    def _operator(self, sigma, normal, mu, qbx_forced_limit):
        slp_qbx_forced_limit = qbx_forced_limit
        if slp_qbx_forced_limit == "avg":
            slp_qbx_forced_limit = +1

        # NOTE: we set a dofdesc here to force the evaluation of this integral
        # on the source instead of the target when using automatic tagging
        # see :meth:`pytential.symbolic.mappers.LocationTagger._default_dofdesc`
        dd = sym.DOFDescriptor(None, discr_stage=sym.QBX_SOURCE_STAGE1)

        int_sigma = sym.integral(self.ambient_dim, self.dim, sigma, dofdesc=dd)
        meanless_sigma = sym.cse(sigma - sym.mean(self.ambient_dim, self.dim, sigma))

        op_k = self.stresslet.apply(sigma, normal, mu,
                qbx_forced_limit=qbx_forced_limit)
        op_s = (
                self.alpha / (2.0 * np.pi) * int_sigma
                - self.stokeslet.apply(meanless_sigma, mu,
                    qbx_forced_limit=slp_qbx_forced_limit)
                )

        return op_k + self.eta * op_s

    def prepare_rhs(self, b, *, mu):
        return b + self._farfield(mu, qbx_forced_limit=+1)

    def operator(self, sigma, *, normal, mu):
        # NOTE: H. K. 1985 Equation 2.18
        return -0.5 * self.side * sigma - self._operator(sigma, normal, mu, "avg")

    def velocity(self, sigma, *, normal, mu, qbx_forced_limit=2):
        # NOTE: H. K. 1985 Equation 2.16
        return (
                -self._farfield(mu, qbx_forced_limit)
                - self._operator(sigma, normal, mu, qbx_forced_limit)
                )

    def pressure(self, sigma, *, normal, mu, qbx_forced_limit=2):
        # FIXME: H. K. 1985 Equation 2.17
        raise NotImplementedError


class HebekerExteriorStokesOperator(StokesOperator):
    """Representation for 3D Stokes Flow based on [Hebeker1986]_.

    Inherits from :class:`StokesOperator`.

    .. [Hebeker1986] F. C. Hebeker, *Efficient Boundary Element Methods for
        Three-Dimensional Exterior Viscous Flow*, Numerical Methods for
        Partial Differential Equations, Vol. 2, 1986,
        `DOI <https://doi.org/10.1002/num.1690020404>`__.

    .. automethod:: __init__
    """

    def __init__(self, *, eta=None):
        r"""
        :arg eta: a parameter :math:`\eta > 0`. Choosing this parameter well
            can have a non-trivial effect on the conditioning of the operator.
        """

        super().__init__(ambient_dim=3, side=+1)

        # NOTE: eta is chosen here based on H. 1986 Figure 1, which is
        # based on solving on the unit sphere
        if eta is None:
            eta = 0.75

        self.eta = eta

    def _operator(self, sigma, normal, mu, qbx_forced_limit):
        slp_qbx_forced_limit = qbx_forced_limit
        if slp_qbx_forced_limit == "avg":
            slp_qbx_forced_limit = self.side

        op_w = self.stresslet.apply(sigma, normal, mu,
                qbx_forced_limit=qbx_forced_limit)
        op_v = self.stokeslet.apply(sigma, mu,
                qbx_forced_limit=slp_qbx_forced_limit)

        return op_w + self.eta * op_v

    def operator(self, sigma, *, normal, mu):
        # NOTE: H. 1986 Equation 17
        return -0.5 * self.side * sigma - self._operator(sigma, normal, mu, "avg")

    def velocity(self, sigma, *, normal, mu, qbx_forced_limit=2):
        # NOTE: H. 1986 Equation 16
        return -self._operator(sigma, normal, mu, qbx_forced_limit)

    def pressure(self, sigma, *, normal, mu, qbx_forced_limit=2):
        # FIXME: not given in H. 1986, but should be easy to derive using the
        # equivalent single-/double-layer pressure kernels
        raise NotImplementedError

# }}}<|MERGE_RESOLUTION|>--- conflicted
+++ resolved
@@ -38,7 +38,6 @@
 
 # {{{ StokesletWrapper
 
-<<<<<<< HEAD
 class StokesletWrapperMixin:
     """A base class for StokesletWrapper and StressletWrapper
 
@@ -66,25 +65,13 @@
             else:
                 return res
 
-        def merge_int_gs(*int_gs):
-            int_gs = list(int_gs)
-            result = int_gs[0]
-            for int_g in int_gs[1:]:
-                result = result.copy(
-                    densities=result.densities + int_g.densities,
-                    source_kernels=result.source_kernels + int_g.source_kernels
-                )
-            return result
-
         if not self.use_biharmonic:
             knl = self.kernel_dict[idx]
             return create_int_g(knl, deriv_dirs, mu=mu_sym)
 
         deriv_relation = self.deriv_relation_dict[idx]
-        from pytential.symbolic.primitives import as_dofdesc, DEFAULT_SOURCE
         const = deriv_relation[0]
-        const *= sym.integral(self.dim, self.dim-1, density,
-                              dofdesc=as_dofdesc(DEFAULT_SOURCE))
+        const *= sym.integral(self.dim, self.dim-1, density, dofdesc=self.source_dofdesc)
 
         result = const
         for mi, coeff in deriv_relation[1]:
@@ -97,11 +84,7 @@
 
 
 class StokesletWrapper(StokesletWrapperMixin):
-    """ Wrapper class for the Stokeslet kernel.
-=======
-class StokesletWrapper:
     """Wrapper class for the :class:`~sumpy.kernel.StokesletKernel` kernel.
->>>>>>> 0b0df4c9
 
     This class is meant to shield the user from the messiness of writing
     out every term in the expansion of the double-indexed Stokeslet kernel
@@ -135,40 +118,17 @@
     .. automethod:: apply_stress
     """
 
-<<<<<<< HEAD
-    def __init__(self, dim=None, use_biharmonic=True, use_source=True):
+    def __init__(self, dim=None, use_biharmonic=True, use_source=True, source_dofdesc=None):
         self.use_biharmonic = use_biharmonic
         self.dim = dim
         if not (dim == 3 or dim == 2):
-=======
-    def __init__(self, dim=None):
-        self.dim = dim
-
-        if dim == 2:
-            self.kernel_dict = {
-                        (2, 0): StokesletKernel(dim=2, icomp=0, jcomp=0),
-                        (1, 1): StokesletKernel(dim=2, icomp=0, jcomp=1),
-                        (0, 2): StokesletKernel(dim=2, icomp=1, jcomp=1)
-                               }
-
-        elif dim == 3:
-            self.kernel_dict = {
-                        (2, 0, 0): StokesletKernel(dim=3, icomp=0, jcomp=0),
-                        (1, 1, 0): StokesletKernel(dim=3, icomp=0, jcomp=1),
-                        (1, 0, 1): StokesletKernel(dim=3, icomp=0, jcomp=2),
-                        (0, 2, 0): StokesletKernel(dim=3, icomp=1, jcomp=1),
-                        (0, 1, 1): StokesletKernel(dim=3, icomp=1, jcomp=2),
-                        (0, 0, 2): StokesletKernel(dim=3, icomp=2, jcomp=2)
-                               }
-
-        else:
->>>>>>> 0b0df4c9
             raise ValueError("unsupported dimension given to StokesletWrapper")
 
         self.kernel_dict = {}
 
         self.base_kernel = BiharmonicKernel(dim=dim)
         self.use_source = use_source
+        self.source_dofdesc = source_dofdesc
 
         for i in range(dim):
             for j in range(i, dim):
@@ -293,13 +253,8 @@
 
 # {{{ StressletWrapper
 
-<<<<<<< HEAD
 class StressletWrapper(StokesletWrapperMixin):
-    """ Wrapper class for the Stresslet kernel.
-=======
-class StressletWrapper:
     """Wrapper class for the :class:`~sumpy.kernel.StressletKernel` kernel.
->>>>>>> 0b0df4c9
 
     This class is meant to shield the user from the messiness of writing
     out every term in the expansion of the triple-indexed Stresslet
@@ -332,8 +287,7 @@
     .. automethod:: apply_stress
     """
 
-<<<<<<< HEAD
-    def __init__(self, dim=None, use_biharmonic=True, use_source=True):
+    def __init__(self, dim=None, use_biharmonic=True, use_source=True, source_dofdesc=None):
         self.use_biharmonic = use_biharmonic
         self.dim = dim
         if not (dim == 3 or dim == 2):
@@ -343,6 +297,7 @@
 
         self.base_kernel = BiharmonicKernel(dim=dim)
         self.use_source = use_source
+        self.source_dofdesc = source_dofdesc
 
         for i in range(dim):
             for j in range(i, dim):
@@ -365,35 +320,6 @@
             self.deriv_relation_dict = {}
             for deriv_eq, (idx, knl) in zip(results, self.kernel_dict.items()):
                 self.deriv_relation_dict[idx] = deriv_eq
-=======
-    def __init__(self, dim=None):
-        self.dim = dim
-
-        if dim == 2:
-            self.kernel_dict = {
-                (3, 0): StressletKernel(dim=2, icomp=0, jcomp=0, kcomp=0),
-                (2, 1): StressletKernel(dim=2, icomp=0, jcomp=0, kcomp=1),
-                (1, 2): StressletKernel(dim=2, icomp=0, jcomp=1, kcomp=1),
-                (0, 3): StressletKernel(dim=2, icomp=1, jcomp=1, kcomp=1)
-                               }
-
-        elif dim == 3:
-            self.kernel_dict = {
-                (3, 0, 0): StressletKernel(dim=3, icomp=0, jcomp=0, kcomp=0),
-                (2, 1, 0): StressletKernel(dim=3, icomp=0, jcomp=0, kcomp=1),
-                (2, 0, 1): StressletKernel(dim=3, icomp=0, jcomp=0, kcomp=2),
-                (1, 2, 0): StressletKernel(dim=3, icomp=0, jcomp=1, kcomp=1),
-                (1, 1, 1): StressletKernel(dim=3, icomp=0, jcomp=1, kcomp=2),
-                (1, 0, 2): StressletKernel(dim=3, icomp=0, jcomp=2, kcomp=2),
-                (0, 3, 0): StressletKernel(dim=3, icomp=1, jcomp=1, kcomp=1),
-                (0, 2, 1): StressletKernel(dim=3, icomp=1, jcomp=1, kcomp=2),
-                (0, 1, 2): StressletKernel(dim=3, icomp=1, jcomp=2, kcomp=2),
-                (0, 0, 3): StressletKernel(dim=3, icomp=2, jcomp=2, kcomp=2)
-                               }
-
-        else:
-            raise ValueError("unsupported dimension given to StressletWrapper")
->>>>>>> 0b0df4c9
 
     def apply(self, density_vec_sym, dir_vec_sym, mu_sym, qbx_forced_limit):
         """Symbolic expressions for integrating Stresslet kernel.
@@ -534,7 +460,7 @@
     .. automethod:: pressure
     """
 
-    def __init__(self, ambient_dim, side):
+    def __init__(self, ambient_dim, side, use_biharmonic):
         """
         :arg ambient_dim: dimension of the ambient space.
         :arg side: :math:`+1` for exterior or :math:`-1` for interior.
@@ -546,8 +472,18 @@
         self.ambient_dim = ambient_dim
         self.side = side
 
-        self.stresslet = StressletWrapper(dim=self.ambient_dim)
-        self.stokeslet = StokesletWrapper(dim=self.ambient_dim)
+        # NOTE: we set a dofdesc here to force the evaluation of this integral
+        # on the source instead of the target when using automatic tagging
+        # see :meth:`pytential.symbolic.mappers.LocationTagger._default_dofdesc`
+        self.source_dofdesc = sym.DOFDescriptor(None, discr_stage=sym.QBX_SOURCE_STAGE1)
+        from pytential.symbolic.primitives import as_dofdesc, DEFAULT_SOURCE
+        self.source_dofdesc = as_dofdesc(DEFAULT_SOURCE)
+        self.source_dofdesc = "source"
+
+        self.stresslet = StressletWrapper(dim=self.ambient_dim, use_biharmonic=use_biharmonic, source_dofdesc=self.source_dofdesc)
+        self.stokeslet = StokesletWrapper(dim=self.ambient_dim, use_biharmonic=use_biharmonic, source_dofdesc=self.source_dofdesc)
+        self.use_biharmonic = use_biharmonic
+        
 
     @property
     def dim(self):
@@ -603,7 +539,7 @@
     .. automethod:: __init__
     """
 
-    def __init__(self, *, omega, alpha=None, eta=None):
+    def __init__(self, *, omega, alpha=None, eta=None, use_biharmonic=False):
         r"""
         :arg omega: farfield behaviour of the velocity field, as defined
             by :math:`A` in [HsiaoKress1985]_ Equation 2.3.
@@ -611,7 +547,7 @@
         :arg eta: real parameter :math:`\eta > 0`. Choosing this parameter well
             can have a non-trivial effect on the conditioning.
         """
-        super().__init__(ambient_dim=2, side=+1)
+        super().__init__(ambient_dim=2, side=+1, use_biharmonic=use_biharmonic)
 
         # NOTE: in [hsiao-kress], there is an analysis on a circle, which
         # recommends values in
@@ -641,13 +577,9 @@
         if slp_qbx_forced_limit == "avg":
             slp_qbx_forced_limit = +1
 
-        # NOTE: we set a dofdesc here to force the evaluation of this integral
-        # on the source instead of the target when using automatic tagging
-        # see :meth:`pytential.symbolic.mappers.LocationTagger._default_dofdesc`
-        dd = sym.DOFDescriptor(None, discr_stage=sym.QBX_SOURCE_STAGE1)
-
-        int_sigma = sym.integral(self.ambient_dim, self.dim, sigma, dofdesc=dd)
-        meanless_sigma = sym.cse(sigma - sym.mean(self.ambient_dim, self.dim, sigma))
+        int_sigma = sym.integral(self.ambient_dim, self.dim, sigma, dofdesc=self.source_dofdesc)
+    
+        meanless_sigma = sym.cse(sigma - sym.mean(self.ambient_dim, self.dim, sigma, dofdesc=self.source_dofdesc))
 
         op_k = self.stresslet.apply(sigma, normal, mu,
                 qbx_forced_limit=qbx_forced_limit)
@@ -691,13 +623,13 @@
     .. automethod:: __init__
     """
 
-    def __init__(self, *, eta=None):
+    def __init__(self, *, eta=None, use_biharmonic=False):
         r"""
         :arg eta: a parameter :math:`\eta > 0`. Choosing this parameter well
             can have a non-trivial effect on the conditioning of the operator.
         """
 
-        super().__init__(ambient_dim=3, side=+1)
+        super().__init__(ambient_dim=3, side=+1, use_biharmonic=use_biharmonic)
 
         # NOTE: eta is chosen here based on H. 1986 Figure 1, which is
         # based on solving on the unit sphere

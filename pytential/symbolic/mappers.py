__copyright__ = "Copyright (C) 2010-2013 Andreas Kloeckner"

__license__ = """
Permission is hereby granted, free of charge, to any person obtaining a copy
of this software and associated documentation files (the "Software"), to deal
in the Software without restriction, including without limitation the rights
to use, copy, modify, merge, publish, distribute, sublicense, and/or sell
copies of the Software, and to permit persons to whom the Software is
furnished to do so, subject to the following conditions:

The above copyright notice and this permission notice shall be included in
all copies or substantial portions of the Software.

THE SOFTWARE IS PROVIDED "AS IS", WITHOUT WARRANTY OF ANY KIND, EXPRESS OR
IMPLIED, INCLUDING BUT NOT LIMITED TO THE WARRANTIES OF MERCHANTABILITY,
FITNESS FOR A PARTICULAR PURPOSE AND NONINFRINGEMENT. IN NO EVENT SHALL THE
AUTHORS OR COPYRIGHT HOLDERS BE LIABLE FOR ANY CLAIM, DAMAGES OR OTHER
LIABILITY, WHETHER IN AN ACTION OF CONTRACT, TORT OR OTHERWISE, ARISING FROM,
OUT OF OR IN CONNECTION WITH THE SOFTWARE OR THE USE OR OTHER DEALINGS IN
THE SOFTWARE.
"""

from functools import reduce

from pymbolic.mapper.stringifier import (
        CSESplittingStringifyMapperMixin,
        PREC_NONE, PREC_PRODUCT)
from pymbolic.mapper import (
        Mapper,
        CSECachingMapperMixin
        )
from pymbolic.mapper.dependency import (
        DependencyMapper as DependencyMapperBase)
from pymbolic.geometric_algebra.mapper import (
        CombineMapper as CombineMapperBase,
        IdentityMapper as IdentityMapperBase,
        Collector as CollectorBase,
        DerivativeBinder as DerivativeBinderBase,
        EvaluationMapper as EvaluationMapperBase,

        StringifyMapper as BaseStringifyMapper,

        DerivativeSourceAndNablaComponentCollector
        as DerivativeSourceAndNablaComponentCollectorBase,
        NablaComponentToUnitVector
        as NablaComponentToUnitVectorBase,
        DerivativeSourceFinder
        as DerivativeSourceFinderBase,

        GraphvizMapper as GraphvizMapperBase)
import pytential.symbolic.primitives as prim


def rec_int_g_arguments(mapper, expr):
    densities = mapper.rec(expr.densities)
    kernel_arguments = {
            name: mapper.rec(arg) for name, arg in expr.kernel_arguments.items()
            }

    changed = (
            all(d is orig for d, orig in zip(densities, expr.densities))
            and all(
                arg is orig for arg, orig in zip(
                    kernel_arguments.values(),
                    expr.kernel_arguments.values()))
            )

    return densities, kernel_arguments, changed


class IdentityMapper(IdentityMapperBase):
    def map_node_sum(self, expr):
        operand = self.rec(expr.operand)
        if operand is expr.operand:
            return expr

        return type(expr)(operand)

    map_node_max = map_node_sum
    map_node_min = map_node_sum

    def map_elementwise_sum(self, expr):
        operand = self.rec(expr.operand)
        if operand is expr.operand:
            return expr

        return type(expr)(operand, expr.dofdesc)

    map_elementwise_min = map_elementwise_sum
    map_elementwise_max = map_elementwise_sum

    def map_num_reference_derivative(self, expr):
        operand = self.rec(expr.operand)
        if operand is expr.operand:
            return expr

        return type(expr)(expr.ref_axes, operand, expr.dofdesc)

    # {{{ childless -- no need to rebuild

    def map_ones(self, expr):
        return expr

    map_q_weight = map_ones
    map_node_coordinate_component = map_ones
    map_parametrization_gradient = map_ones
    map_parametrization_derivative = map_ones
    map_is_shape_class = map_ones
    map_error_expression = map_ones

    # }}}

    def map_inverse(self, expr):
        return type(expr)(
                # don't recurse into expression--it is a separate world that
                # will be processed once it's executed.

                expr.expression, self.rec(expr.rhs), expr.variable_name,
                {
                    name: self.rec(name_expr)
                    for name, name_expr in expr.extra_vars.items()},
                expr.dofdesc)

    def map_int_g(self, expr):
        densities, kernel_arguments, changed = rec_int_g_arguments(self, expr)
        if not changed:
            return expr

        return expr.copy(
                densities=densities,
                kernel_arguments=kernel_arguments)

    def map_interpolation(self, expr):
        operand = self.rec(expr.operand)
        if operand is expr.operand:
            return expr

        return type(expr)(expr.from_dd, expr.to_dd, operand)
<<<<<<< HEAD

    def map_shape_discretization_property(self, expr):
        return type(expr)({
            k: self.rec(v) for k, v in expr.shape_name_to_expr.items()
            }, dofdesc=expr.dofdesc)
=======
>>>>>>> d4c50c21


class CombineMapper(CombineMapperBase):
    def map_node_sum(self, expr):
        return self.rec(expr.operand)

    map_node_max = map_node_sum
    map_node_min = map_node_sum
    map_num_reference_derivative = map_node_sum
    map_elementwise_sum = map_node_sum
    map_elementwise_min = map_node_sum
    map_elementwise_max = map_node_sum
    map_interpolation = map_node_sum

    def map_int_g(self, expr):
        return self.combine(
                [self.rec(density) for density in expr.densities]
                + [self.rec(arg_expr)
                    for arg_expr in expr.kernel_arguments.values()])

    def map_inverse(self, expr):
        return self.combine([
            self.rec(expr.rhs)] + [
                (self.rec(name_expr)
                for name_expr in expr.extra_vars.values())
                ])

<<<<<<< HEAD
    def map_shape_discretization_property(self, expr):
        return self.combine([
            self.rec(v) for v in expr.shape_name_to_expr.values()
            ])
=======
    def map_is_shape_class(self, expr):
        return set()

    map_error_expression = map_is_shape_class
>>>>>>> d4c50c21


class Collector(CollectorBase, CombineMapper):
    def map_ones(self, expr):
        return set()

    map_node_coordinate_component = map_ones
    map_parametrization_derivative = map_ones
    map_q_weight = map_ones


class OperatorCollector(Collector):
    def map_int_g(self, expr):
        return {expr} | Collector.map_int_g(self, expr)


class DependencyMapper(DependencyMapperBase, Collector):
    pass


class EvaluationMapper(EvaluationMapperBase):
    """Unlike :mod:`pymbolic.mapper.evaluation.EvaluationMapper`, this class
    does evaluation mostly to get :class:`pymbolic.geometric_algebra.MultiVector`
    instances to do their thing, and perhaps to automatically kill terms
    that are multiplied by zero. Otherwise it intends to largely preserve
    the structure of the input expression.
    """

    def map_variable(self, expr):
        return expr

    def map_subscript(self, expr):
        aggregate = self.rec(expr.aggregate)
        index = self.rec(expr.index)
        if aggregate is expr.aggregate and index is expr.index:
            return expr

        return aggregate[index]

    map_q_weight = map_variable
    map_ones = map_variable

    def map_node_sum(self, expr):
        operand = self.rec(expr.operand)
        if operand is expr.operand:
            return expr

        return type(expr)(operand)

    map_node_max = map_node_sum
    map_node_min = map_node_sum

    def map_node_coordinate_component(self, expr):
        return expr

    def map_num_reference_derivative(self, expr):
        operand = self.rec(expr.operand)
        if operand is expr.operand:
            return expr

        return type(expr)(expr.ref_axes, operand, expr.dofdesc)

    def map_int_g(self, expr):
        densities, kernel_arguments, changed = rec_int_g_arguments(self, expr)
        if not changed:
            return expr

        return expr.copy(
                densities=densities,
                kernel_arguments=kernel_arguments,
                )

    def map_common_subexpression(self, expr):
        child = self.rec(expr.child)
        if child is expr.child:
            return expr

        return prim.cse(
                child,
                expr.prefix,
                expr.scope)


# {{{ dofdesc tagging

class LocationTagger(CSECachingMapperMixin, IdentityMapper):
    """Used internally by :class:`ToTargetTagger`."""

    def __init__(self, default_where, default_source=prim.DEFAULT_SOURCE):
        self.default_source = default_source
        self.default_where = default_where

    map_common_subexpression_uncached = \
            IdentityMapper.map_common_subexpression

    def _default_dofdesc(self, dofdesc):
        if dofdesc.geometry is None:
            if dofdesc.discr_stage is None \
                    and dofdesc.granularity == prim.GRANULARITY_NODE:
                dofdesc = dofdesc.copy(geometry=self.default_where)
            else:
                dofdesc = dofdesc.copy(geometry=self.default_source)

        return dofdesc

    def map_ones(self, expr):
        return type(expr)(dofdesc=self._default_dofdesc(expr.dofdesc))

    map_q_weight = map_ones

    def map_parametrization_derivative_component(self, expr):
        return type(expr)(
                expr.ambient_axis,
                expr.ref_axis,
                self._default_dofdesc(expr.dofdesc))

    def map_node_coordinate_component(self, expr):
        return type(expr)(
                expr.ambient_axis,
                self._default_dofdesc(expr.dofdesc))

    def map_num_reference_derivative(self, expr):
        return type(expr)(
                expr.ref_axes,
                self.rec(expr.operand),
                self._default_dofdesc(expr.dofdesc))

    def map_elementwise_sum(self, expr):
        return type(expr)(
                self.rec(expr.operand),
                self._default_dofdesc(expr.dofdesc))

    map_elementwise_min = map_elementwise_sum
    map_elementwise_max = map_elementwise_sum

    def map_int_g(self, expr):
        source = expr.source
        if source.geometry is None:
            source = source.copy(geometry=self.default_source)

        target = expr.target
        if target.geometry is None:
            target = target.copy(geometry=self.default_where)

        return type(expr)(
                expr.target_kernel,
                expr.source_kernels,
                self.operand_rec(expr.densities),
                expr.qbx_forced_limit, source, target,
                kernel_arguments={
                    name: self.operand_rec(arg_expr)
                    for name, arg_expr in expr.kernel_arguments.items()
                    })

    def map_inverse(self, expr):
        dofdesc = expr.dofdesc
        if dofdesc.geometry is None:
            dofdesc = dofdesc.copy(geometry=self.default_where)

        return type(expr)(
                # don't recurse into expression--it is a separate world that
                # will be processed once it's executed.

                expr.expression, self.rec(expr.rhs), expr.variable_name,
                {
                    name: self.rec(name_expr)
                    for name, name_expr in expr.extra_vars.items()},
                dofdesc)

    def map_interpolation(self, expr):
        from_dd = expr.from_dd
        if from_dd.geometry is None:
            from_dd = from_dd.copy(geometry=self.default_source)

        to_dd = expr.to_dd
        if to_dd.geometry is None:
            to_dd = to_dd.copy(geometry=self.default_source)

        return type(expr)(from_dd, to_dd, self.operand_rec(expr.operand))

<<<<<<< HEAD
    def map_shape_discretization_property(self, expr):
        return type(expr)({
            k: self.rec(v) for k, v in expr.shape_name_to_expr.items()
            }, dofdesc=self._default_dofdesc(expr.dofdesc))
=======
    def map_is_shape_class(self, expr):
        return type(expr)(expr.shape, self._default_dofdesc(expr.dofdesc))

    def map_error_expression(self, expr):
        return expr
>>>>>>> d4c50c21

    def operand_rec(self, expr):
        return self.rec(expr)


class ToTargetTagger(LocationTagger):
    """Descends into the expression tree, marking expressions based on two
    heuristics:

    * everything up to the first layer potential operator is marked as
    operating on the targets, and everything below there as operating on the
    source.
    * if an expression has a :class:`~pytential.symbolic.primitives.DOFDescriptor`
    that requires a :class:`~pytential.source.LayerPotentialSourceBase` to be
    used (e.g. by being defined on
    :class:`~pytential.symbolic.primitives.QBX_SOURCE_QUAD_STAGE2`), then
    it is marked as operating on a source.
    """

    def __init__(self, default_source, default_target):
        LocationTagger.__init__(self, default_target,
                                default_source=default_source)
        self.operand_rec = LocationTagger(default_source,
                                          default_source=default_source)


class DiscretizationStageTagger(IdentityMapper):
    """Descends into an expression tree and changes the
    :attr:`~pytential.symbolic.primitives.DOFDescriptor.discr_stage` to
    :attr:`discr_stage`.

    .. attribute:: discr_stage

        The new discretization for the DOFs in the expression. For valid
        values, see
        :attr:`~pytential.symbolic.primitives.DOFDescriptor.discr_stage`.
    """

    def __init__(self, discr_stage):
        if not (discr_stage == prim.QBX_SOURCE_STAGE1
                or discr_stage == prim.QBX_SOURCE_STAGE2
                or discr_stage == prim.QBX_SOURCE_QUAD_STAGE2):
            raise ValueError(f'unknown discr stage tag: "{discr_stage}"')

        self.discr_stage = discr_stage

    def map_node_coordinate_component(self, expr):
        dofdesc = expr.dofdesc
        if dofdesc.discr_stage == self.discr_stage:
            return expr

        return type(expr)(
                expr.ambient_axis,
                dofdesc.copy(discr_stage=self.discr_stage))

    def map_num_reference_derivative(self, expr):
        dofdesc = expr.dofdesc
        if dofdesc.discr_stage == self.discr_stage:
            return expr

        return type(expr)(
                expr.ref_axes,
                self.rec(expr.operand),
                dofdesc.copy(discr_stage=self.discr_stage))

# }}}


# {{{ derivative binder

class DerivativeTaker(Mapper):
    def __init__(self, ambient_axis):
        self.ambient_axis = ambient_axis

    def map_sum(self, expr):
        children = [self.rec(child) for child in expr.children]
        if all(child is orig for child, orig in zip(children, expr.children)):
            return expr

        from pymbolic.primitives import flattened_sum
        return flattened_sum(children)

    def map_product(self, expr):
        from pymbolic.primitives import is_constant
        const = []
        nonconst = []
        for subexpr in expr.children:
            if is_constant(subexpr):
                const.append(subexpr)
            else:
                nonconst.append(subexpr)

        if len(nonconst) > 1:
            raise RuntimeError("DerivativeTaker doesn't support products with "
                    "more than one non-constant")

        if not nonconst:
            nonconst = [1]

        from pytools import product
        return product(const) * self.rec(nonconst[0])

    def map_int_g(self, expr):
        from sumpy.kernel import AxisTargetDerivative
        return expr.copy(
                target_kernel=AxisTargetDerivative(
                    self.ambient_axis, expr.target_kernel))


class DerivativeSourceAndNablaComponentCollector(
        Collector,
        DerivativeSourceAndNablaComponentCollectorBase):
    pass


class NablaComponentToUnitVector(
        EvaluationMapper,
        NablaComponentToUnitVectorBase):
    pass


class DerivativeSourceFinder(
        EvaluationMapper,
        DerivativeSourceFinderBase):
    pass


class DerivativeBinder(DerivativeBinderBase, IdentityMapper):
    derivative_source_and_nabla_component_collector = \
            DerivativeSourceAndNablaComponentCollector
    nabla_component_to_unit_vector = NablaComponentToUnitVector
    derivative_source_finder = DerivativeSourceFinder

    def take_derivative(self, ambient_axis, expr):
        return DerivativeTaker(ambient_axis)(expr)

# }}}


# {{{ Unregularized preprocessor

class UnregularizedPreprocessor(IdentityMapper):

    def __init__(self, geometry, places):
        self.geometry = geometry
        self.places = places

    def map_int_g(self, expr):
        if expr.qbx_forced_limit in (-1, 1):
            raise ValueError(
                    "Unregularized evaluation does not support one-sided limits")

        expr = expr.copy(
                qbx_forced_limit=None,
                densities=self.rec(expr.densities),
                kernel_arguments={
                    name: self.rec(arg_expr)
                    for name, arg_expr in expr.kernel_arguments.items()
                    })

        return expr

# }}}


# {{{ interpolation preprocessor

class InterpolationPreprocessor(IdentityMapper):
    """Handle expressions that require upsampling or downsampling by inserting
    a :class:`~pytential.symbolic.primitives.Interpolation`. This is used to

    * do differentiation on
      :class:`~pytential.symbolic.primitives.QBX_SOURCE_QUAD_STAGE2`.
      by performing it on :attr:`from_discr_stage` and upsampling.
    * upsample layer potential sources to
      :attr:`~pytential.symbolic.primitives.QBX_SOURCE_QUAD_STAGE2`, if a
      stage is not already assigned to the source descriptor.

    .. attribute:: from_discr_stage
    .. automethod:: __init__
    """

    def __init__(self, places, from_discr_stage=None):
        """
        :arg from_discr_stage: sets the stage on which to evaluate the expression
            before interpolation. For valid values, see
            :attr:`~pytential.symbolic.primitives.DOFDescriptor.discr_stage`.
        """
        self.places = places
        self.from_discr_stage = (prim.QBX_SOURCE_STAGE2
                if from_discr_stage is None else from_discr_stage)
        self.tagger = DiscretizationStageTagger(self.from_discr_stage)

    def map_num_reference_derivative(self, expr):
        to_dd = expr.dofdesc
        if to_dd.discr_stage != prim.QBX_SOURCE_QUAD_STAGE2:
            return expr

        from pytential.qbx import QBXLayerPotentialSource
        lpot_source = self.places.get_geometry(to_dd.geometry)
        if not isinstance(lpot_source, QBXLayerPotentialSource):
            return expr

        from_dd = to_dd.copy(discr_stage=self.from_discr_stage)
        return prim.interp(from_dd, to_dd, self.rec(self.tagger(expr)))

    def map_int_g(self, expr):
        if expr.target.discr_stage is None:
            expr = expr.copy(target=expr.target.to_stage1())

        if expr.source.discr_stage is not None:
            return expr

        from pytential.qbx import QBXLayerPotentialSource
        lpot_source = self.places.get_geometry(expr.source.geometry)
        if not isinstance(lpot_source, QBXLayerPotentialSource):
            return expr

        from_dd = expr.source.to_stage1()
        to_dd = from_dd.to_quad_stage2()
        densities = [prim.interp(from_dd, to_dd, self.rec(density)) for
            density in expr.densities]

        from_dd = from_dd.copy(discr_stage=self.from_discr_stage)
        kernel_arguments = {
                name: prim.interp(from_dd, to_dd,
                    self.rec(self.tagger(arg_expr)))
                for name, arg_expr in expr.kernel_arguments.items()}

        return expr.copy(
                densities=densities,
                kernel_arguments=kernel_arguments,
                source=to_dd)

# }}}


# {{{ QBX preprocessor

class QBXPreprocessor(IdentityMapper):
    def __init__(self, geometry, places):
        self.geometry = geometry
        self.places = places

    def map_int_g(self, expr):
        if expr.source.geometry != self.geometry:
            return expr

        source_discr = self.places.get_discretization(
                expr.source.geometry, expr.source.discr_stage)
        target_discr = self.places.get_discretization(
                expr.target.geometry, expr.target.discr_stage)

        if expr.qbx_forced_limit == 0:
            raise ValueError("qbx_forced_limit == 0 was a bad idea and "
                    "is no longer supported. Use qbx_forced_limit == 'avg' "
                    "to request two-sided averaging explicitly if needed.")

        is_self = source_discr is target_discr

        expr = expr.copy(
                densities=self.rec(expr.densities),
                kernel_arguments={
                    name: self.rec(arg_expr)
                    for name, arg_expr in expr.kernel_arguments.items()
                    })

        if not is_self:
            # non-self evaluation
            if expr.qbx_forced_limit in ["avg", 1, -1]:
                raise ValueError("May not specify +/-1 or 'avg' for "
                        "qbx_forced_limit for non-self evaluation. "
                        "Specify 'None' for automatic choice or +/-2 "
                        "to force a QBX side in the near-evaluation "
                        "regime.")

            return expr

        if expr.qbx_forced_limit is None:
            raise ValueError("qbx_forced_limit == None is not supported "
                    "for self evaluation--must pick evaluation side")

        if (isinstance(expr.qbx_forced_limit, int)
                and abs(expr.qbx_forced_limit) == 2):
            raise ValueError("May not specify qbx_forced_limit == +/-2 "
                    "for self-evaluation. Specify +/-1 or 'avg' instead.")

        if expr.qbx_forced_limit == "avg":
            return 0.5*(
                    expr.copy(qbx_forced_limit=+1)
                    + expr.copy(qbx_forced_limit=-1))
        else:
            return expr

# }}}


# {{{ stringifier

def stringify_where(where):
    return str(prim.as_dofdesc(where))


class StringifyMapper(BaseStringifyMapper):

    def map_ones(self, expr, enclosing_prec):
        return "Ones[%s]" % stringify_where(expr.dofdesc)

    def map_inverse(self, expr, enclosing_prec):
        return "Solve(%s = %s {%s})" % (
                self.rec(expr.expression, PREC_NONE),
                self.rec(expr.rhs, PREC_NONE),
                ", ".join("{}={}".format(var_name, self.rec(var_expr, PREC_NONE))
                    for var_name, var_expr in expr.extra_vars.items()))

        from operator import or_

        return self.rec(expr.rhs) | reduce(or_,
                (self.rec(name_expr)
                for name_expr in expr.extra_vars.values()),
                set())

    def map_elementwise_sum(self, expr, enclosing_prec):
        return "ElwiseSum[{}]({})".format(
                stringify_where(expr.dofdesc),
                self.rec(expr.operand, PREC_NONE))

    def map_elementwise_min(self, expr, enclosing_prec):
        return "ElwiseMin[{}]({})".format(
                stringify_where(expr.dofdesc),
                self.rec(expr.operand, PREC_NONE))

    def map_elementwise_max(self, expr, enclosing_prec):
        return "ElwiseMax[{}]({})".format(
                stringify_where(expr.dofdesc),
                self.rec(expr.operand, PREC_NONE))

    def map_node_max(self, expr, enclosing_prec):
        return "NodeMax(%s)" % self.rec(expr.operand, PREC_NONE)

    def map_node_min(self, expr, enclosing_prec):
        return "NodeMin(%s)" % self.rec(expr.operand, PREC_NONE)

    def map_node_sum(self, expr, enclosing_prec):
        return "NodeSum(%s)" % self.rec(expr.operand, PREC_NONE)

    def map_node_coordinate_component(self, expr, enclosing_prec):
        return "x%d[%s]" % (expr.ambient_axis,
                stringify_where(expr.dofdesc))

    def map_num_reference_derivative(self, expr, enclosing_prec):
        diff_op = " ".join(
                "d/dr%d" % axis
                if mult == 1 else
                "d/dr%d^%d" % (axis, mult)
                for axis, mult in expr.ref_axes)

        result = "{}[{}] {}".format(
                diff_op,
                stringify_where(expr.dofdesc),
                self.rec(expr.operand, PREC_PRODUCT),
                )

        if enclosing_prec >= PREC_PRODUCT:
            return "(%s)" % result
        else:
            return result

    def map_parametrization_derivative(self, expr, enclosing_prec):
        return "dx/dr[%s]" % (stringify_where(expr.dofdesc))

    def map_q_weight(self, expr, enclosing_prec):
        return "w_quad[%s]" % stringify_where(expr.dofdesc)

    def _stringify_kernel_args(self, kernel_arguments):
        if not kernel_arguments:
            return ""
        else:
            return "{%s}" % ", ".join(
                    "{}: {}".format(name, self.rec(arg_expr, PREC_NONE))
                    for name, arg_expr in kernel_arguments.items())

    def map_int_g(self, expr, enclosing_prec):
        source_kernels_str = " + ".join([
            "{} * {}".format(self.rec(density, PREC_PRODUCT), source_kernel)
            for source_kernel, density in zip(expr.source_kernels, expr.densities)
        ])
        target_kernel_str = str(expr.target_kernel)
        base_kernel_str = str(expr.target_kernel.get_base_kernel())
        kernel_str = target_kernel_str.replace(base_kernel_str,
            f"({source_kernels_str})")

        return "Int[{}->{}]@({}){} {}".format(
                stringify_where(expr.source),
                stringify_where(expr.target),
                expr.qbx_forced_limit,
                self._stringify_kernel_args(
                    expr.kernel_arguments),
                kernel_str)

    def map_interpolation(self, expr, enclosing_prec):
        return "Interp[{}->{}]({})".format(
                stringify_where(expr.from_dd),
                stringify_where(expr.to_dd),
                self.rec(expr.operand, PREC_PRODUCT))

    def map_is_shape_class(self, expr, enclosing_prec):
        return "IsShape[{}]({})".format(stringify_where(expr.dofdesc),
                                        expr.shape.__name__)

# }}}


class PrettyStringifyMapper(
        CSESplittingStringifyMapperMixin, StringifyMapper):
    pass


# {{{ graphviz

class GraphvizMapper(GraphvizMapperBase):
    def __init__(self):
        super().__init__()

    def map_pytential_leaf(self, expr):
        self.lines.append(
                '{} [label="{}", shape=box];'.format(
                    self.get_id(expr),
                    str(expr).replace("\\", "\\\\")))

        if self.visit(expr, node_printed=True):
            self.post_visit(expr)

    map_ones = map_pytential_leaf

    def map_map_node_sum(self, expr):
        self.lines.append(
                '{} [label="{}",shape=circle];'.format(
                    self.get_id(expr), type(expr).__name__))
        if not self.visit(expr, node_printed=True):
            return

        self.rec(expr.operand)
        self.post_visit(expr)

    map_node_coordinate_component = map_pytential_leaf
    map_num_reference_derivative = map_pytential_leaf
    map_parametrization_derivative = map_pytential_leaf

    map_q_weight = map_pytential_leaf

    def map_int_g(self, expr):
        descr = "Int[%s->%s]@(%d) (%s)" % (
                stringify_where(expr.source),
                stringify_where(expr.target),
                expr.qbx_forced_limit,
                expr.target_kernel,
                )
        self.lines.append(
                '{} [label="{}",shape=box];'.format(self.get_id(expr), descr))
        if not self.visit(expr, node_printed=True):
            return

        self.rec(expr.densities)
        for arg_expr in expr.kernel_arguments.values():
            self.rec(arg_expr)

        self.post_visit(expr)

# }}}


# vim: foldmethod=marker<|MERGE_RESOLUTION|>--- conflicted
+++ resolved
@@ -136,14 +136,6 @@
             return expr
 
         return type(expr)(expr.from_dd, expr.to_dd, operand)
-<<<<<<< HEAD
-
-    def map_shape_discretization_property(self, expr):
-        return type(expr)({
-            k: self.rec(v) for k, v in expr.shape_name_to_expr.items()
-            }, dofdesc=expr.dofdesc)
-=======
->>>>>>> d4c50c21
 
 
 class CombineMapper(CombineMapperBase):
@@ -171,17 +163,10 @@
                 for name_expr in expr.extra_vars.values())
                 ])
 
-<<<<<<< HEAD
-    def map_shape_discretization_property(self, expr):
-        return self.combine([
-            self.rec(v) for v in expr.shape_name_to_expr.values()
-            ])
-=======
     def map_is_shape_class(self, expr):
         return set()
 
     map_error_expression = map_is_shape_class
->>>>>>> d4c50c21
 
 
 class Collector(CollectorBase, CombineMapper):
@@ -362,18 +347,11 @@
 
         return type(expr)(from_dd, to_dd, self.operand_rec(expr.operand))
 
-<<<<<<< HEAD
-    def map_shape_discretization_property(self, expr):
-        return type(expr)({
-            k: self.rec(v) for k, v in expr.shape_name_to_expr.items()
-            }, dofdesc=self._default_dofdesc(expr.dofdesc))
-=======
     def map_is_shape_class(self, expr):
         return type(expr)(expr.shape, self._default_dofdesc(expr.dofdesc))
 
     def map_error_expression(self, expr):
         return expr
->>>>>>> d4c50c21
 
     def operand_rec(self, expr):
         return self.rec(expr)

--- conflicted
+++ resolved
@@ -25,19 +25,11 @@
 THE SOFTWARE.
 """
 
-<<<<<<< HEAD
-=======
-import numpy as np
-import numpy.linalg as la  # noqa
-
-from boxtree.tools import ConstantOneExpansionWrangler
-from meshmode.array_context import PyOpenCLArrayContext
-import pyopencl as cl
-import pyopencl.clmath  # noqa
->>>>>>> f04cf3c9
 import pytest
 from pyopencl.tools import (  # noqa
     pytest_generate_tests_for_pyopencl as pytest_generate_tests)
+
+from meshmode.array_context import PyOpenCLArrayContext
 
 import numpy as np
 import pyopencl as cl
@@ -406,36 +398,28 @@
 
     sym_op_S = sym.S(k_sym, sigma_sym, qbx_forced_limit=+1)
     op_S = bind(places, sym_op_S)
-<<<<<<< HEAD
 
     if per_box:
-        cost_S, _ = op_S.cost_per_box(queue, "constant_one", sigma=sigma)
+        cost_S, _ = op_S.cost_per_box("constant_one", sigma=sigma)
     else:
-        cost_S, _ = op_S.cost_per_stage(queue, "constant_one", sigma=sigma)
-
-=======
-    cost_S = op_S.get_modeled_cost(actx, sigma=sigma)
->>>>>>> f04cf3c9
+        cost_S, _ = op_S.cost_per_stage("constant_one", sigma=sigma)
+
     assert len(cost_S) == 1
 
     sym_op_S_plus_D = (
             sym.S(k_sym, sigma_sym, qbx_forced_limit=+1)
             + sym.D(k_sym, sigma_sym, qbx_forced_limit="avg"))
     op_S_plus_D = bind(places, sym_op_S_plus_D)
-<<<<<<< HEAD
 
     if per_box:
         cost_S_plus_D, _ = op_S_plus_D.cost_per_box(
-            queue, "constant_one", sigma=sigma
+            "constant_one", sigma=sigma
         )
     else:
         cost_S_plus_D, _ = op_S_plus_D.cost_per_stage(
-            queue, "constant_one", sigma=sigma
+            "constant_one", sigma=sigma
         )
 
-=======
-    cost_S_plus_D = op_S_plus_D.get_modeled_cost(actx, sigma=sigma)
->>>>>>> f04cf3c9
     assert len(cost_S_plus_D) == 2
 
 # }}}
@@ -467,14 +451,10 @@
     sym_op_S = sym.S(k_sym, sigma_sym, qbx_forced_limit=+1, k=sym.var("k"))
     op_S = bind(places, sym_op_S)
 
-<<<<<<< HEAD
     _, metadata = op_S.cost_per_stage(
-        queue, "constant_one", sigma=sigma, k=k, return_metadata=True
+        "constant_one", sigma=sigma, k=k, return_metadata=True
     )
     metadata = one(metadata.values())
-=======
-    cost_S = one(op_S.get_modeled_cost(actx, sigma=sigma, k=k).values())
->>>>>>> f04cf3c9
 
     geo_data = lpot_source.qbx_fmm_geometry_data(
             places,
@@ -756,12 +736,8 @@
     sigma = get_density(actx, density_discr)
 
     from pytools import one
-<<<<<<< HEAD
-    modeled_time, _ = op_S.cost_per_stage(queue, "constant_one", sigma=sigma)
+    modeled_time, _ = op_S.cost_per_stage("constant_one", sigma=sigma)
     modeled_time = one(modeled_time.values())
-=======
-    cost_S = one(op_S.get_modeled_cost(actx, sigma=sigma).values())
->>>>>>> f04cf3c9
 
     # Run FMM with ConstantOneWrangler. This can't be done with pytential's
     # high-level interface, so call the FMM driver directly.
@@ -836,14 +812,8 @@
     def level_to_order_constant(kernel, kernel_args, tree, level):
         return 1
 
-<<<<<<< HEAD
     lpot_source = get_lpot_source(queue, 2).copy(
-            cost_model=QBXCostModel(queue),
-=======
-    lpot_source = get_lpot_source(actx, 2).copy(
-            cost_model=CostModel(
-                calibration_params=CONSTANT_ONE_PARAMS),
->>>>>>> f04cf3c9
+            cost_model=QBXCostModel(actx),
             fmm_level_to_order=level_to_order_constant)
     places = GeometryCollection(lpot_source)
 
@@ -855,18 +825,11 @@
 
     sigma = get_density(actx, density_discr)
 
-<<<<<<< HEAD
     cost_constant, metadata = bind(places, sym_op).cost_per_stage(
-        queue, "constant_one", sigma=sigma
-    )
+            "constant_one", sigma=sigma)
 
     cost_constant = one(cost_constant.values())
     metadata = one(metadata.values())
-=======
-    cost_constant = one(
-            bind(places, sym_op)
-            .get_modeled_cost(actx, sigma=sigma).values())
->>>>>>> f04cf3c9
 
     # }}}
 
